--- conflicted
+++ resolved
@@ -131,11 +131,7 @@
                              ]
         for token_info in valid_token_infos:
             with self.subTest(token_info):
-<<<<<<< HEAD
-                security.assert_authorized_group(['hca', 'public'], token_info)
-=======
-                self.fus_handler.assert_authorized_group(['dbio', 'public'], token_info)
->>>>>>> 6ea2c3cc
+                security.assert_authorized_group(['dbio', 'public'], token_info)
 
     def test_not_authorizated_group(self):
         invalid_token_info = [{'sub': "travis-test@human-cell-atlas-travis-test.gmail.com"},
@@ -147,11 +143,7 @@
         for token_info in invalid_token_info:
             with self.subTest(token_info):
                 with self.assertRaises(DSSForbiddenException):
-<<<<<<< HEAD
-                    security.assert_authorized_group(['hca'], token_info)
-=======
-                    self.fus_handler.assert_authorized_group(['dbio'], token_info)
->>>>>>> 6ea2c3cc
+                    security.assert_authorized_group(['dbio'], token_info)
 
     @mock.patch('dss.Config._OIDC_AUDIENCE', new=["https://dev.data.humancellatlas.org/",
                                                   "https://data.humancellatlas.org/"])
