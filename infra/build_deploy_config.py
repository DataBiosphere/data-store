#!/usr/bin/env python
"""
Build the Terraform deployment configuration files using environment variable values.
Requires a Google service account (but only to get the GCP project ID).
"""
import os
import glob
import json
import boto3
import argparse
from google.cloud.storage import Client
GCP_PROJECT_ID = Client().project

infra_root = os.path.abspath(os.path.dirname(__file__))


parser = argparse.ArgumentParser(description=__doc__)
parser.add_argument("component")
args = parser.parse_args()


terraform_variable_template = """
variable "{name}" {{
  default = "{val}"
}}
"""

terraform_backend_template = """# Auto-generated during infra build process.
# Please edit infra/build_deploy_config.py directly.
terraform {{
  backend "s3" {{
    bucket = "{bucket}"
    key = "{comp}-{stage}.tfstate"
    region = "{region}"
    {profile_setting}
  }}
}}
"""

terraform_providers_template = """# Auto-generated during infra build process.
# Please edit infra/build_deploy_config.py directly.
provider aws {{
  region = "{aws_region}"
}}

provider google {{
  project = "{gcp_project_id}"
}}
"""

env_vars_to_infra = [
    "ACM_CERTIFICATE_IDENTIFIER",
    "API_DOMAIN_NAME",
    "AWS_DEFAULT_REGION",
    "DSS_BLOB_TTL_DAYS",
    "DSS_CHECKOUT_BUCKET_OBJECT_VIEWERS",
    "DSS_DEPLOYMENT_STAGE",
    "DSS_ES_DOMAIN",
    "DSS_ES_DOMAIN_INDEX_LOGS_ENABLED",
    "DSS_ES_INSTANCE_COUNT",
    "DSS_ES_INSTANCE_TYPE",
    "DSS_ES_VOLUME_SIZE",
    "DSS_GCP_SERVICE_ACCOUNT_NAME",
    "DSS_GS_BUCKET",
    "DSS_GS_BUCKET_TEST",
    "DSS_GS_BUCKET_TEST_FIXTURES",
    "DSS_GS_CHECKOUT_BUCKET",
    "DSS_GS_CHECKOUT_BUCKET_TEST",
    "DSS_GS_CHECKOUT_BUCKET_TEST_USER",
    "DSS_INFRA_TAG_OWNER",
    "DSS_INFRA_TAG_PROJECT",
    "DSS_INFRA_TAG_SERVICE",
    "DSS_S3_BUCKET",
    "DSS_S3_BUCKET_TEST",
    "DSS_S3_BUCKET_TEST_FIXTURES",
    "DSS_S3_CHECKOUT_BUCKET",
    "DSS_S3_CHECKOUT_BUCKET_TEST",
    "DSS_S3_CHECKOUT_BUCKET_TEST_USER",
    "DSS_S3_CHECKOUT_BUCKET_UNWRITABLE",
    "DSS_FLASHFLOOD_BUCKET",
<<<<<<< HEAD
=======
    "DSS_FLASHFLOOD_BUCKET_INTEGRATION",
    "DSS_FLASHFLOOD_BUCKET_PROD",
    "DSS_FLASHFLOOD_BUCKET_STAGING",
    "DSS_CLI_BUCKET_TEST",
>>>>>>> b416eb59
    "DSS_SECRETS_STORE",
    "DSS_ZONE_NAME",
    "ES_ALLOWED_SOURCE_IP_SECRETS_NAME",
    "GCP_DEFAULT_REGION",
]

with open(os.path.join(infra_root, args.component, "backend.tf"), "w") as fp:
    caller_info = boto3.client("sts").get_caller_identity()
    if os.environ.get('AWS_PROFILE'):
        profile = os.environ['AWS_PROFILE']
        profile_setting = f'profile = "{profile}"'
    else:
        profile_setting = ''
    fp.write(terraform_backend_template.format(
        bucket=os.environ['DSS_TERRAFORM_BACKEND_BUCKET_TEMPLATE'].format(account_id=caller_info['Account']),
        comp=args.component,
        stage=os.environ['DSS_DEPLOYMENT_STAGE'],
        region=os.environ['AWS_DEFAULT_REGION'],
        profile_setting=profile_setting,
    ))

with open(os.path.join(infra_root, args.component, "variables.tf"), "w") as fp:
    fp.write("# Auto-generated during infra build process." + os.linesep)
    fp.write("# Please edit infra/build_deploy_config.py directly." + os.linesep)
    for key in env_vars_to_infra:
        val = os.environ[key]
        fp.write(terraform_variable_template.format(name=key, val=val))

with open(os.path.join(infra_root, args.component, "providers.tf"), "w") as fp:
    fp.write(terraform_providers_template.format(
        aws_region=os.environ['AWS_DEFAULT_REGION'],
        gcp_project_id=GCP_PROJECT_ID,
    ))<|MERGE_RESOLUTION|>--- conflicted
+++ resolved
@@ -78,13 +78,7 @@
     "DSS_S3_CHECKOUT_BUCKET_TEST_USER",
     "DSS_S3_CHECKOUT_BUCKET_UNWRITABLE",
     "DSS_FLASHFLOOD_BUCKET",
-<<<<<<< HEAD
-=======
-    "DSS_FLASHFLOOD_BUCKET_INTEGRATION",
-    "DSS_FLASHFLOOD_BUCKET_PROD",
-    "DSS_FLASHFLOOD_BUCKET_STAGING",
     "DSS_CLI_BUCKET_TEST",
->>>>>>> b416eb59
     "DSS_SECRETS_STORE",
     "DSS_ZONE_NAME",
     "ES_ALLOWED_SOURCE_IP_SECRETS_NAME",
