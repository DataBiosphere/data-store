import logging
import typing
import requests

from dss import Config
from dss.error import DSSForbiddenException
<<<<<<< HEAD
from .authorize import Authorize
=======
from . import authorize
>>>>>>> 34284f1e


logger = logging.getLogger(__name__)


<<<<<<< HEAD
class Fusillade(Authorize):
    """
    This class defines the Fusillade security flow.
    """
=======
class Fusillade(authorize.Authorize):
>>>>>>> 34284f1e
    def __init__(self):
        self.session = requests.Session()

    def security_flow(self, *args, **kwargs):
        """
        This method maps out security flow for Auth with Fusillade
        Current implimentation of Fusillade 2.0 requires principals, actions, and resources
        for all evaluation requests
        """
        return  # we actually dont want to use this evaluation method at the moment, so just skip.
        self.assert_required_parameters(kwargs, ['principal', 'actions', 'resource'])
        self.assert_authorized(kwargs['principal'], kwargs['actions'], kwargs['resources'])

    def assert_authorized(self, principal: str,
                          actions: typing.List[str],
                          resources: typing.List[str]):
        resp = self.session.post(f"{Config.get_authz_url()}/v1/policies/evaluate",
                                 headers=Config.get_ServiceAccountManager().get_authorization_header(),
                                 json={"action": actions,
                                       "resource": resources,
                                       "principal": principal})
        resp.raise_for_status()
        resp_json = resp.json()
        if not resp_json.get('result'):
            raise DSSForbiddenException(title=f"User is not authorized to access this resource:\n{resp_json}")<|MERGE_RESOLUTION|>--- conflicted
+++ resolved
@@ -4,24 +4,16 @@
 
 from dss import Config
 from dss.error import DSSForbiddenException
-<<<<<<< HEAD
 from .authorize import Authorize
-=======
-from . import authorize
->>>>>>> 34284f1e
 
 
 logger = logging.getLogger(__name__)
 
 
-<<<<<<< HEAD
 class Fusillade(Authorize):
     """
     This class defines the Fusillade security flow.
     """
-=======
-class Fusillade(authorize.Authorize):
->>>>>>> 34284f1e
     def __init__(self):
         self.session = requests.Session()
 
